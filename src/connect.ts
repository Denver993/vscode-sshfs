import { readFile } from 'fs';
import { Socket } from 'net';
import { userInfo } from 'os';
import { Client, ClientChannel, ConnectConfig, SFTPWrapper as SFTPWrapperReal } from 'ssh2';
import { SFTPStream } from 'ssh2-streams';
import * as vscode from 'vscode';
import { getConfig, getFlag, getFlagBoolean } from './config';
import type { FileSystemConfig } from './fileSystemConfig';
import { censorConfig, Logging } from './logging';
import type { PuttySession } from './putty';
import { toPromise } from './toPromise';

// tslint:disable-next-line:variable-name
const SFTPWrapper = require('ssh2/lib/SFTPWrapper') as (new (stream: SFTPStream) => SFTPWrapperReal);
type SFTPWrapper = SFTPWrapperReal;

const DEFAULT_CONFIG: ConnectConfig = {
  tryKeyboard: true,
  keepaliveInterval: 30e3,
};

function replaceVariables(string: string): string;
function replaceVariables(string?: string): string | undefined;
function replaceVariables(string?: string): string | undefined {
  if (typeof string !== 'string') return string;
  return string
    .replace(/\${(\w+)}/g, (_, key) => process.env[key] || '')
    .replace(/\$(\w+)/g, (_, key) => process.env[key] || '');
}

const PROMPT_FIELDS: Partial<Record<keyof FileSystemConfig, [
  placeholder: string,
  prompt: (config: FileSystemConfig) => string,
  promptOnEmpty: boolean, password?: boolean]>> = {
  host: ['Host', c => `Host for ${c.name}`, true],
  username: ['Username', c => `Username for ${c.name}`, true],
  password: ['Password', c => `Password for '${c.username}' for ${c.name}`, false, true],
  passphrase: ['Passphrase', c => `Passphrase for provided export/private key for '${c.username}' for ${c.name}`, false, true],
};

async function promptFields(config: FileSystemConfig, ...fields: (keyof FileSystemConfig)[]): Promise<void> {
  for (const field of fields) {
    const prompt = PROMPT_FIELDS[field];
    if (!prompt) {
      Logging.error(`Prompting unexpected field '${field}'`);
      continue;
    }
    const value = config[field];
    if (value && value !== true) continue; // Truthy and not true
    if (!value && !prompt[2]) continue; // Falsy but not promptOnEmpty
    const result = await vscode.window.showInputBox({
      ignoreFocusOut: true,
      password: !!prompt[3],
      placeHolder: prompt[0],
      prompt: prompt[1](config),
    });
    (config[field] as string | undefined) = result;
  }
}

export async function calculateActualConfig(config: FileSystemConfig): Promise<FileSystemConfig | null> {
  if (config._calculated) return config;
  const logging = Logging.scope();
  // Add the internal _calculated field to cache the actual config for the next calculateActualConfig call
  // (and it also allows accessing the original config that generated this actual config, if ever necessary)
  config = { ...config, _calculated: config };
  // Windows uses `$USERNAME` while Unix uses `$USER`, let's normalize it here
  if (config.username === '$USERNAME') config.username = '$USER';
  // Delay handling just `$USER` until later, as PuTTY might handle it specially
  if (config.username !== '$USER') config.username = replaceVariables(config.username);
  config.host = replaceVariables(config.host);
  const port = replaceVariables((config.port || '') + '');
  if (port) config.port = Number(port);
  config.agent = replaceVariables(config.agent);
  config.privateKeyPath = replaceVariables(config.privateKeyPath);
  logging.info(`Calculating actual config`);
  if (config.instantConnection) {
    // Created from an instant connection string, so enable PuTTY (in try mode)
    config.putty = '<TRY>'; // Could just set it to `true` but... consistency?
  }
  if (config.putty) {
    if (process.platform !== 'win32') {
      logging.warning(`\tConfigurating uses putty, but platform is ${process.platform}`);
    }
    const { getCachedFinder } = await import('./putty');
    const getSession = await getCachedFinder();
    const cUsername = config.username === '$USER' ? undefined : config.username;
    const tryPutty = config.instantConnection || config.putty === '<TRY>';
    let session: PuttySession | undefined;
    if (tryPutty) {
      // If we're trying to find one, we also check whether `config.host` represents the name of a PuTTY session
      session = await getSession(config.host);
      logging.info(`\ttryPutty is true, tried finding a config named '${config.host}' and found ${session ? `'${session.name}'` : 'no match'}`);
    }
    if (!session) {
      let nameOnly = true;
      if (config.putty === true) {
        await promptFields(config, 'host');
        // TODO: `config.putty === true` without config.host should prompt the user with *all* PuTTY sessions
        if (!config.host) throw new Error(`'putty' was true but 'host' is empty/missing`);
        config.putty = config.host;
        nameOnly = false;
      } else {
        config.putty = replaceVariables(config.putty);
      }
      session = await getSession(config.putty, config.host, cUsername, nameOnly);
    }
    if (session) {
      if (session.protocol !== 'ssh') throw new Error(`The requested PuTTY session isn't a SSH session`);
      config.username = cUsername || session.username;
      if (!config.username && session.hostname && session.hostname.indexOf('@') >= 1) {
        config.username = session.hostname.substr(0, session.hostname.indexOf('@'));
      }
      // Used to be `config.host || session.hostname`, but `config.host` could've been just the session name
      config.host = session.hostname.replace(/^.*?@/, '');
      config.port = session.portnumber || config.port;
      config.agent = config.agent || (session.tryagent ? 'pageant' : undefined);
      if (session.usernamefromenvironment) config.username = '$USER';
      config.privateKeyPath = config.privateKeyPath || (!config.agent && session.publickeyfile) || undefined;
      switch (session.proxymethod) {
        case 0:
          break;
        case 1:
        case 2:
        case 3:
          if (!session.proxyhost) throw new Error(`Proxymethod is SOCKS 4/5 or HTTP but 'proxyhost' is missing`);
          config.proxy = {
            host: session.proxyhost,
            port: session.proxyport,
            type: session.proxymethod === 1 ? 'socks4' : (session.proxymethod === 2 ? 'socks5' : 'http'),
          };
          break;
        default:
          throw new Error(`The requested PuTTY session uses an unsupported proxy method`);
      }
      logging.debug(`\tReading PuTTY configuration lead to the following configuration:\n${JSON.stringify(config, null, 4)}`);
    } else if (!tryPutty) {
      throw new Error(`Couldn't find the requested PuTTY session`);
    } else {
      logging.debug(`\tConfig suggested finding a PuTTY configuration, did not find one`);
    }
  }
<<<<<<< HEAD
  if (config.sshConfig) {
    await promptFields(config, 'host');
    let paths = vscode.workspace.getConfiguration('sshfs').get<string[]>('paths.ssh');
    if (!paths) {
      logging.debug('No value defined for sshfs.paths.ssh setting?');
      paths = [];
    }
    if (!paths.length) {
      logging.error('Option \'sshConfig\' is set but the \'sshfs.paths.ssh\' setting has no paths');
    }
    paths = paths.map(p => p.startsWith('~') ? `${userInfo().homedir}${p.substr(1)}` : p);
    paths = paths.map<string>(replaceVariables);
    const { buildHolder, fillFileSystemConfig } = await import('./ssh-config');
    const holder = await buildHolder(paths);
    await fillFileSystemConfig(config, holder);
  }
=======
  // If the username is (still) `$USER` at this point, use the local user's username
  if (config.username === '$USER') config.username = userInfo().username;
>>>>>>> 6cd441ab
  if (config.privateKeyPath) {
    try {
      const key = await toPromise<Buffer>(cb => readFile(config.privateKeyPath!, cb));
      config.privateKey = key;
      logging.debug(`\tRead private key from ${config.privateKeyPath}`);
    } catch (e) {
      throw new Error(`Error while reading the keyfile at:\n${config.privateKeyPath}`);
    }
  }
  await promptFields(config, 'host', 'username', 'password');
  if (config.password) config.agent = undefined;
  if ((config.passphrase as any) === true) {
    if (config.privateKey) {
      await promptFields(config, 'passphrase');
    } else {
      const answer = await vscode.window.showWarningMessage(
        `The field 'passphrase' was set to true, but no key was provided for ${config.username}@${config.name}`, 'Configure', 'Ignore');
      if (answer === 'Configure') {
        const webview = await import('./webview');
        webview.navigate({ type: 'editconfig', config });
        return null;
      }
    }
  } else if ((config.passphrase as any) === false) {
    // Issue with the ssh2 dependency apparently not liking false
    delete config.passphrase;
  }
  if (!config.privateKey && !config.agent && !config.password) {
    logging.debug(`\tNo privateKey, agent or password. Gonna prompt for password`);
    config.password = true as any;
    await promptFields(config, 'password');
  }
  logging.debug(`\tFinal configuration:\n${JSON.stringify(censorConfig(config), null, 4)}`);
  return config;
}

export async function createSocket(config: FileSystemConfig): Promise<NodeJS.ReadableStream | null> {
  config = (await calculateActualConfig(config))!;
  if (!config) return null;
  const logging = Logging.scope(`createSocket(${config.name})`);
  logging.info(`Creating socket`);
  if (config.hop) {
    logging.debug(`\tHopping through ${config.hop}`);
    const hop = getConfig(config.hop);
    if (!hop) throw new Error(`A SSH FS configuration with the name '${config.hop}' doesn't exist`);
    const ssh = await createSSH(hop);
    if (!ssh) {
      logging.debug(`\tFailed in connecting to hop ${config.hop}`);
      return null;
    }
    return new Promise<NodeJS.ReadableStream>((resolve, reject) => {
      ssh.forwardOut('localhost', 0, config.host!, config.port || 22, (err, channel) => {
        if (err) {
          logging.debug(`\tError connecting to hop ${config.hop} for ${config.name}: ${err}`);
          err.message = `Couldn't connect through the hop:\n${err.message}`;
          return reject(err);
        } else if (!channel) {
          err = new Error('Did not receive a channel');
          logging.debug(`\tGot no channel when connecting to hop ${config.hop} for ${config.name}`);
          return reject(err);
        }
        channel.once('close', () => ssh.destroy());
        resolve(channel);
      });
    });
  }
  switch (config.proxy && config.proxy.type) {
    case null:
    case undefined:
      break;
    case 'socks4':
    case 'socks5':
      return await (await import('./proxy')).socks(config);
    case 'http':
      return await (await import('./proxy')).http(config);
    default:
      throw new Error(`Unknown proxy method`);
  }
  return new Promise<NodeJS.ReadableStream>((resolve, reject) => {
    logging.debug(`Connecting to ${config.host}:${config.port || 22}`);
    const socket = new Socket();
    socket.connect(config.port || 22, config.host!, () => resolve(socket as NodeJS.ReadableStream));
    socket.once('error', reject);
  });
}

export async function createSSH(config: FileSystemConfig, sock?: NodeJS.ReadableStream): Promise<Client | null> {
  config = (await calculateActualConfig(config))!;
  if (!config) return null;
  sock = sock || (await createSocket(config))!;
  if (!sock) return null;
  const logging = Logging.scope(`createSSH(${config.name})`);
  return new Promise<Client>((resolve, reject) => {
    const client = new Client();
    client.once('ready', () => resolve(client));
    client.once('timeout', () => reject(new Error(`Socket timed out while connecting SSH FS '${config.name}'`)));
    client.on('keyboard-interactive', (name, instructions, lang, prompts, finish) => {
      logging.debug(`Received keyboard-interactive request with prompts "${JSON.stringify(prompts)}"`);
      Promise.all<string>(prompts.map(prompt =>
        vscode.window.showInputBox({
          password: true, // prompt.echo was false for me while testing password prompting
          ignoreFocusOut: true,
          prompt: prompt.prompt.replace(/:\s*$/, ''),
        }),
      )).then(finish).catch(e => logging.error(e));
    });
    client.on('error', (error: Error & { description?: string }) => {
      if (error.description) {
        error.message = `${error.description}\n${error.message}`;
      }
      logging.error(`${error.message || error}`);
      reject(error);
    });
    try {
      const finalConfig: ConnectConfig = { ...config, sock, ...DEFAULT_CONFIG };
      if (config.debug || getFlag('DEBUG_SSH2') !== undefined) {
        const scope = Logging.scope(`ssh2(${config.name})`);
        finalConfig.debug = (msg: string) => scope.debug(msg);
      }
      // Unless the flag 'DF-GE' is specified, disable DiffieHellman groupex algorithms (issue #239)
      // Note: If the config already specifies a custom `algorithms.key`, ignore it (trust the user?)
      const [flagV, flagR] = getFlagBoolean('DF-GE', false);
      if (flagV) {
        logging.info(`Flag "DF-GE" enabled due to '${flagR}', disabling DiffieHellman kex groupex algorithms`);
        let kex: string[] = require('ssh2-streams/lib/constants').ALGORITHMS.KEX;
        kex = kex.filter(algo => !algo.includes('diffie-hellman-group-exchange'));
        logging.debug(`\tResulting algorithms.kex: ${kex}`);
        finalConfig.algorithms = { ...finalConfig.algorithms, kex };
      }
      client.connect(finalConfig);
    } catch (e) {
      reject(e);
    }
  });
}

function startSudo(shell: ClientChannel, config: FileSystemConfig, user: string | boolean = true): Promise<void> {
  Logging.debug(`Turning shell into a sudo shell for ${typeof user === 'string' ? `'${user}'` : 'default sudo user'}`);
  return new Promise((resolve, reject) => {
    function stdout(data: Buffer | string) {
      data = data.toString();
      if (data.trim() === 'SUDO OK') {
        return cleanup(), resolve();
      } else {
        Logging.debug(`Unexpected STDOUT: ${data}`);
      }
    }
    async function stderr(data: Buffer | string) {
      data = data.toString();
      if (data.match(/^\[sudo\]/)) {
        const password = typeof config.password === 'string' ? config.password :
          await vscode.window.showInputBox({
            password: true,
            ignoreFocusOut: true,
            placeHolder: 'Password',
            prompt: data.substr(7),
          });
        if (!password) return cleanup(), reject(new Error('No password given'));
        return shell.write(`${password}\n`);
      }
      return cleanup(), reject(new Error(`Sudo error: ${data}`));
    }
    function cleanup() {
      shell.stdout.removeListener('data', stdout);
      shell.stderr.removeListener('data', stderr);
    }
    shell.stdout.on('data', stdout);
    shell.stderr.on('data', stderr);
    const uFlag = typeof user === 'string' ? `-u ${user} ` : '';
    shell.write(`sudo -S ${uFlag}bash -c "echo SUDO OK; cat | bash"\n`);
  });
}

function stripSudo(cmd: string) {
  cmd = cmd.replace(/^sudo\s+/, '');
  let res = cmd;
  while (true) {
    cmd = res.trim();
    res = cmd.replace(/^\-\-\s+/, '');
    if (res !== cmd) break;
    res = cmd.replace(/^\-[AbEeKklnPSsVv]/, '');
    if (res !== cmd) continue;
    res = cmd.replace(/^\-[CHhprtUu]\s+\S+/, '');
    if (res !== cmd) continue;
    res = cmd.replace(/^\-\-(close\-from|group|host|role|type|other\-user|user)=\S+/, '');
    if (res !== cmd) continue;
    break;
  }
  return cmd;
}

export async function getSFTP(client: Client, config: FileSystemConfig): Promise<SFTPWrapper> {
  config = (await calculateActualConfig(config))!;
  if (!config) throw new Error('Couldn\'t calculate the config');
  const logging = Logging.scope(`getSFTP(${config.name})`);
  if (config.sftpSudo && !config.sftpCommand) {
    logging.warning(`sftpSudo is set without sftpCommand. Assuming /usr/lib/openssh/sftp-server`);
    config.sftpCommand = '/usr/lib/openssh/sftp-server';
  }
  if (!config.sftpCommand) {
    logging.info(`Creating SFTP session using standard sftp subsystem`);
    return toPromise<SFTPWrapper>(cb => client.sftp(cb));
  }
  let cmd = config.sftpCommand;
  logging.info(`Creating SFTP session using specified command: ${cmd}`);
  const shell = await toPromise<ClientChannel>(cb => client.shell(false, cb));
  // shell.stdout.on('data', (d: string | Buffer) => logging.debug(`[SFTP-STDOUT] ${d}`));
  // shell.stderr.on('data', (d: string | Buffer) => logging.debug(`[SFTP-STDERR] ${d}`));
  // Maybe the user hasn't specified `sftpSudo`, but did put `sudo` in `sftpCommand`
  // I can't find a good way of differentiating welcome messages, SFTP traffic, sudo password prompts, ...
  // so convert the `sftpCommand` to make use of `sftpSudo`, since that seems to work
  if (cmd.match(/^sudo/)) {
    // If the -u flag is given, use that too
    const mat = cmd.match(/\-u\s+(\S+)/) || cmd.match(/\-\-user=(\S+)/);
    config.sftpSudo = mat ? mat[1] : true;
    // Now the tricky part of splitting the sudo and sftp command
    config.sftpCommand = cmd = stripSudo(cmd);
    logging.warning(`Reformed sftpCommand due to sudo to: ${cmd}`);
  }
  // If the user wants sudo, we'll first convert this shell into a sudo shell
  if (config.sftpSudo) await startSudo(shell, config, config.sftpSudo);
  shell.write(`echo SFTP READY\n`);
  // Wait until we see "SFTP READY" (skipping welcome messages etc)
  await new Promise<void>((ready, nvm) => {
    const handler = (data: string | Buffer) => {
      if (data.toString().trim() !== 'SFTP READY') return;
      shell.stdout.removeListener('data', handler);
      ready();
    };
    shell.stdout.on('data', handler);
    shell.on('close', nvm);
  });
  // Start sftpCommand (e.g. /usr/lib/openssh/sftp-server) and wrap everything nicely
  const sftps = new SFTPStream({ debug: config.debug });
  shell.pipe(sftps).pipe(shell);
  const sftp = new SFTPWrapper(sftps);
  await toPromise(cb => shell.write(`${cmd}\n`, cb));
  return sftp;
}<|MERGE_RESOLUTION|>--- conflicted
+++ resolved
@@ -140,7 +140,8 @@
       logging.debug(`\tConfig suggested finding a PuTTY configuration, did not find one`);
     }
   }
-<<<<<<< HEAD
+  // If the username is (still) `$USER` at this point, use the local user's username
+  if (config.username === '$USER') config.username = userInfo().username;
   if (config.sshConfig) {
     await promptFields(config, 'host');
     let paths = vscode.workspace.getConfiguration('sshfs').get<string[]>('paths.ssh');
@@ -157,10 +158,6 @@
     const holder = await buildHolder(paths);
     await fillFileSystemConfig(config, holder);
   }
-=======
-  // If the username is (still) `$USER` at this point, use the local user's username
-  if (config.username === '$USER') config.username = userInfo().username;
->>>>>>> 6cd441ab
   if (config.privateKeyPath) {
     try {
       const key = await toPromise<Buffer>(cb => readFile(config.privateKeyPath!, cb));
