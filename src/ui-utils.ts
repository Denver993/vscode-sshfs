--- conflicted
+++ resolved
@@ -1,17 +1,13 @@
 
 import * as vscode from 'vscode';
 import { getConfigs } from './config';
-<<<<<<< HEAD
-import type { Connection } from './connection';
-=======
 import type { Connection, ConnectionManager } from './connection';
->>>>>>> bda36c99
 import { FileSystemConfig, parseConnectionString } from './fileSystemConfig';
 import type { Manager } from './manager';
 import { ActivePortForwarding, isActivePortForwarding } from './portForwarding';
 import type { SSHPseudoTerminal } from './pseudoTerminal';
 import type { SSHFileSystem } from './sshFileSystem';
-import { toPromise } from './toPromise';
+import { toPromise } from './utils';
 
 export interface FormattedItem extends vscode.QuickPickItem, vscode.TreeItem {
     item: any;
@@ -24,9 +20,8 @@
     return `${username ? `${username}@` : ''}${host}${port ? `:${port}` : ''}`;
 }
 
-<<<<<<< HEAD
 export const capitalize = (str: string) => str.substring(0, 1).toUpperCase() + str.substring(1);
-=======
+
 export function setWhenClauseContext(key: string, value: any) {
     return vscode.commands.executeCommand('setContext', `sshfs.${key}`, value);
 }
@@ -45,7 +40,6 @@
     connectionManager.onPendingChanged(refresh);
     return refresh();
 }
->>>>>>> bda36c99
 
 export let asAbsolutePath: vscode.ExtensionContext['asAbsolutePath'] | undefined;
 export const setAsAbsolutePath = (value: typeof asAbsolutePath) => asAbsolutePath = value;
