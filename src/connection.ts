--- conflicted
+++ resolved
@@ -5,11 +5,8 @@
 import { configMatches, getFlagBoolean, loadConfigs } from './config';
 import type { EnvironmentVariable, FileSystemConfig } from './fileSystemConfig';
 import { Logging, LOGGING_NO_STACKTRACE } from './logging';
-<<<<<<< HEAD
 import type { Manager } from './manager';
 import { ActivePortForwarding, addForwarding, formatPortForwarding, parsePortForwarding } from './portForwarding';
-=======
->>>>>>> 90ca8f03
 import type { SSHPseudoTerminal } from './pseudoTerminal';
 import type { SSHFileSystem } from './sshFileSystem';
 import { mergeEnvironment, toPromise } from './utils';
